--- conflicted
+++ resolved
@@ -33,22 +33,14 @@
     "trimesh",
     "fsspec",
     "pydantic>=2",
-<<<<<<< HEAD
-    "copick@git+https://github.com/copick/copick.git@de80ec0",
+    "copick>=1.0.1",
     "napari-ome-zarr",
-    "click",
+    "napari",
+    "click"
 ]
 authors = [
     { name = "Kyle Harrington", email = "czi@kyleharrington.com" },
 ]
-=======
-    "copick",
-    "napari-ome-zarr",
-]
-authors = [
-    { name = "Kyle Harrington", email = "czi@kyleharrington.com" },
-]
->>>>>>> b97f55b6
 description = "A plugin for collaborative annotation in cryoET using copick"
 readme = "README.md"
 license = { file = "LICENSE" }
@@ -84,18 +76,12 @@
 [project.entry-points."napari.manifest"]
 napari-copick = "napari_copick:napari.yaml"
 
-<<<<<<< HEAD
 [project.scripts]
 napari-copick = "napari_copick.cli.run:cli"
 
 [tool.hatch.version]
 path = "src/napari_copick/__init__.py"
 
-=======
-[tool.hatch.version]
-path = "src/napari_copick/__init__.py"
-
->>>>>>> b97f55b6
 [tool.hatch.metadata]
 allow-direct-references = true
 
